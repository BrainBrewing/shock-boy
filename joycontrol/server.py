--- conflicted
+++ resolved
@@ -99,11 +99,7 @@
 
         hid.powered(True)
         hid.pairable(True)
-<<<<<<< HEAD
-        
-=======
 
->>>>>>> 0b79bf75
         # setting bluetooth adapter name to the device we wish to emulate
         await hid.set_name(protocol.controller.device_name())
 
@@ -113,9 +109,6 @@
         except dbus.exceptions.DBusException as dbus_err:
             # Already registered (If multiple controllers are being emulated and this method is called consecutive times)
             logger.debug(dbus_err)
-
-        # set the device class to "Gamepad/joystick"
-        await hid.set_class()
 
         # start advertising
         hid.discoverable()
